[package]
name = "rdp-client"
version = "0.1.0"
authors = ["Andrew Lytvynov <andrew@goteleport.com>", "Zac Bergquist <zac@goteleport.com>"]
edition = "2018"

[lib]
crate-type = ["staticlib"]

[dependencies]
bitflags = "2.1.0"
byteorder = "1.4.3"
env_logger = "0.10.0"
iso7816 = "0.1.0"
iso7816-tlv = "0.4.3"
libc = "0.2.141"
log = "0.4.17"
num-derive = "0.3.3"
num-traits = "0.2.15"
rand = { version = "0.8.5", features = ["getrandom"] }
rand_chacha = "0.3.1"
rsa = "0.8.2"
rdp-rs = { git = "https://github.com/gravitational/rdp-rs", rev = "75eb6a30b83e7152ee6213964b5ac6e783304840" }
<<<<<<< HEAD
ironrdp = { path = "/Users/ibeckermayer/Devolutions/IronRDP" } # commit a6b9d2becec7760e9b6a66cc0fd0bf8f57d0eb9d on branch isaiah/ironrdp-replacing-rdp-rs-poc
uuid = { version = "1.3.0", features = ["v4"] }
=======
uuid = { version = "1.3.1", features = ["v4"] }
>>>>>>> 9fd1f99a
utf16string = "0.2.0"
png = "0.17.6"

bytes = "1"
futures-util = "0.3"
tokio = { version = "1", features = ["full"]}
tokio-util = { version = "0.7.4", features = ["compat"] }
tokio-rustls =  { version = "0.23", features = ["dangerous_configuration"] }
x509-parser = "0.14"
sspi = { version = "0.8", features = ["network_client"] }

[build-dependencies]
cbindgen = "0.24.3"
tempfile = "3.5.0"

[features]
fips = ["rdp-rs/fips"]
#rustls = ["dep:tokio-rustls"]<|MERGE_RESOLUTION|>--- conflicted
+++ resolved
@@ -21,12 +21,8 @@
 rand_chacha = "0.3.1"
 rsa = "0.8.2"
 rdp-rs = { git = "https://github.com/gravitational/rdp-rs", rev = "75eb6a30b83e7152ee6213964b5ac6e783304840" }
-<<<<<<< HEAD
 ironrdp = { path = "/Users/ibeckermayer/Devolutions/IronRDP" } # commit a6b9d2becec7760e9b6a66cc0fd0bf8f57d0eb9d on branch isaiah/ironrdp-replacing-rdp-rs-poc
-uuid = { version = "1.3.0", features = ["v4"] }
-=======
 uuid = { version = "1.3.1", features = ["v4"] }
->>>>>>> 9fd1f99a
 utf16string = "0.2.0"
 png = "0.17.6"
 
