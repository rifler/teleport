[package]
name = "rdp-client"
version = "0.1.0"
edition.workspace = true
license.workspace = true
publish.workspace = true

[lib]
crate-type = ["staticlib"]

[dependencies]
bitflags = "2.5.0"
boring = { git = "https://github.com/gravitational/boring", rev="99897308abb5976ea05625b8314c24b16eebb01b", optional = true }
byteorder = "1.5.0"
bytes = "1.7.0"
env_logger = "0.11.5"
ironrdp-cliprdr.workspace = true
ironrdp-connector.workspace = true
ironrdp-pdu.workspace = true
ironrdp-rdpdr.workspace = true
ironrdp-rdpsnd.workspace = true
ironrdp-session.workspace = true
ironrdp-svc.workspace = true
ironrdp-dvc.workspace = true
ironrdp-displaycontrol.workspace = true
ironrdp-tls.workspace = true
ironrdp-tokio.workspace = true
iso7816 = "0.1.2"
iso7816-tlv = "0.4.4"
log = "0.4.22"
parking_lot = "0.12.3"
rand = { version = "0.8.5", features = ["getrandom"] }
rand_chacha = "0.3.1"
rsa = "0.9.6"
sspi = { version = "0.13.0", features = ["network_client"] }
static_init = "1.0.3"
tokio = { version = "1.39", features = ["full"] }
tokio-boring = { git = "https://github.com/gravitational/boring", rev="99897308abb5976ea05625b8314c24b16eebb01b", optional = true }
utf16string = "0.2.0"
<<<<<<< HEAD
uuid = { version = "1.8.0", features = ["v4"] }
url = "2.5.0"
picky = { version = "7.0.0-rc.9", default-features = false }
picky-asn1-der = "0.4.1"
picky-asn1-x509 = "0.12.0"
reqwest = { version = "0.12", default-features = false }
rustls = { version = "0.23.11", default-features = false, features = ["ring"] }
=======
uuid = { version = "1.10.0", features = ["v4"] }
>>>>>>> 26b25b9e

[build-dependencies]
cbindgen = "0.26.0"
tempfile = "3.10.1"

[features]
fips = ["tokio-boring/fips", "boring/fips"]<|MERGE_RESOLUTION|>--- conflicted
+++ resolved
@@ -37,17 +37,13 @@
 tokio = { version = "1.39", features = ["full"] }
 tokio-boring = { git = "https://github.com/gravitational/boring", rev="99897308abb5976ea05625b8314c24b16eebb01b", optional = true }
 utf16string = "0.2.0"
-<<<<<<< HEAD
-uuid = { version = "1.8.0", features = ["v4"] }
+uuid = { version = "1.10.0", features = ["v4"] }
 url = "2.5.0"
 picky = { version = "7.0.0-rc.9", default-features = false }
 picky-asn1-der = "0.4.1"
 picky-asn1-x509 = "0.12.0"
 reqwest = { version = "0.12", default-features = false }
 rustls = { version = "0.23.11", default-features = false, features = ["ring"] }
-=======
-uuid = { version = "1.10.0", features = ["v4"] }
->>>>>>> 26b25b9e
 
 [build-dependencies]
 cbindgen = "0.26.0"
