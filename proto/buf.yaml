version: v1
deps:
    # gogo/protobuf v1.3.2, keep in sync with build.assets/Makefile.
    - buf.build/gogo/protobuf:b03c65ea87cdc3521ede29f62fe3ce239267c1bc
lint:
  use:
    - DEFAULT
    - PACKAGE_NO_IMPORT_CYCLE
    - UNARY_RPC
    # Top-level types require comments.
    - COMMENT_ENUM
    - COMMENT_MESSAGE
    - COMMENT_RPC
    - COMMENT_SERVICE
  except:
    # Allow Google API-style responses (CreateFoo returns Foo).
    # See https://cloud.google.com/apis/design/standard_methods.
    - RPC_REQUEST_RESPONSE_UNIQUE
    - RPC_RESPONSE_STANDARD_NAME
  ignore:
    # "legacy" lib protos.
    - teleport/lib/multiplexer/test/ping.proto
    - teleport/lib/web/envelope.proto
  ignore_only:
    # Allow only certain services to use streaming RPCs.
    #
    # We should avoid streaming RPCs until we have a compelling reason to use them (e.g. the
    # implementation needs 1-N messages or the server cannot dial directly to the client).
    #
    # Check out the links below. If you still have questions or doubts, reach out to @codingllama.
    #
    # https://docs.buf.build/lint/rules#unary_rpc
    # https://github.com/gravitational/teleport/pull/16043#issuecomment-1235728212
    # https://github.com/twitchtv/twirp/issues/70#issuecomment-470367807
    UNARY_RPC:
      - teleport/lib/teleterm/v1/service.proto
<<<<<<< HEAD
      - accessgraph/v1alpha/query.proto
=======
      - accessgraph/v1alpha/access_graph_service.proto
>>>>>>> c3c898d5
    # TODO(ravicious): Fix protos and re-enable lib/teleterm lint rules below.
    RPC_REQUEST_STANDARD_NAME:
      - teleport/lib/teleterm/v1/service.proto
    # TODO(espadolini): Fix protos and re-enable prehog lint rules below.
    COMMENT_MESSAGE:
      - teleport/lib/teleterm
      - prehog
    COMMENT_RPC:
      - prehog
    COMMENT_SERVICE:
      - prehog
breaking:
  use:
    - WIRE_JSON<|MERGE_RESOLUTION|>--- conflicted
+++ resolved
@@ -34,11 +34,7 @@
     # https://github.com/twitchtv/twirp/issues/70#issuecomment-470367807
     UNARY_RPC:
       - teleport/lib/teleterm/v1/service.proto
-<<<<<<< HEAD
-      - accessgraph/v1alpha/query.proto
-=======
       - accessgraph/v1alpha/access_graph_service.proto
->>>>>>> c3c898d5
     # TODO(ravicious): Fix protos and re-enable lib/teleterm lint rules below.
     RPC_REQUEST_STANDARD_NAME:
       - teleport/lib/teleterm/v1/service.proto
