--- conflicted
+++ resolved
@@ -172,7 +172,6 @@
 	// SQLServerRPCRequestCode is the db.session.sqlserver.rpc_request event code.
 	SQLServerRPCRequestCode = "TMS00I"
 
-<<<<<<< HEAD
 	// CassandraBatchEventCode is the db.session.cassandra.batch event code.
 	CassandraBatchEventCode = "TCA01I"
 	// CassandraPrepareEventCode is the db.session.cassandra.prepare event code.
@@ -181,10 +180,9 @@
 	CassandraExecuteEventCode = "TCA03I"
 	// CassandraRegisterEventCode is the db.session.cassandra.register event code.
 	CassandraRegisterEventCode = "TCA04I"
-=======
+
 	// ElasticsearchRequestCode is the db.session.elasticsearch.request event code.
 	ElasticsearchRequestCode = "TES00I"
->>>>>>> 245e67ad
 
 	// DatabaseCreateCode is the db.create event code.
 	DatabaseCreateCode = "TDB03I"
