/*
 * Teleport
 * Copyright (C) 2023  Gravitational, Inc.
 *
 * This program is free software: you can redistribute it and/or modify
 * it under the terms of the GNU Affero General Public License as published by
 * the Free Software Foundation, either version 3 of the License, or
 * (at your option) any later version.
 *
 * This program is distributed in the hope that it will be useful,
 * but WITHOUT ANY WARRANTY; without even the implied warranty of
 * MERCHANTABILITY or FITNESS FOR A PARTICULAR PURPOSE.  See the
 * GNU Affero General Public License for more details.
 *
 * You should have received a copy of the GNU Affero General Public License
 * along with this program.  If not, see <http://www.gnu.org/licenses/>.
 */

package local

import (
	"bytes"
	"context"
	"strings"

	"github.com/gravitational/trace"
	"github.com/jonboulle/clockwork"
	"github.com/sirupsen/logrus"

	"github.com/gravitational/teleport"
	apidefaults "github.com/gravitational/teleport/api/defaults"
	accessgraphsecretsv1pb "github.com/gravitational/teleport/api/gen/proto/go/teleport/accessgraph/v1"
	dbobjectv1 "github.com/gravitational/teleport/api/gen/proto/go/teleport/dbobject/v1"
	headerv1 "github.com/gravitational/teleport/api/gen/proto/go/teleport/header/v1"
	kubewaitingcontainerpb "github.com/gravitational/teleport/api/gen/proto/go/teleport/kubewaitingcontainer/v1"
	machineidv1 "github.com/gravitational/teleport/api/gen/proto/go/teleport/machineid/v1"
	notificationsv1 "github.com/gravitational/teleport/api/gen/proto/go/teleport/notifications/v1"
	userprovisioningpb "github.com/gravitational/teleport/api/gen/proto/go/teleport/userprovisioning/v1"
	"github.com/gravitational/teleport/api/types"
	"github.com/gravitational/teleport/api/types/kubewaitingcontainer"
	"github.com/gravitational/teleport/lib/backend"
	"github.com/gravitational/teleport/lib/defaults"
	"github.com/gravitational/teleport/lib/devicetrust"
	"github.com/gravitational/teleport/lib/services"
	"github.com/gravitational/teleport/lib/services/local/generic"
)

// EventsService implements service to watch for events
type EventsService struct {
	*logrus.Entry
	backend backend.Backend
}

// NewEventsService returns new events service instance
func NewEventsService(b backend.Backend) *EventsService {
	return &EventsService{
		Entry:   logrus.WithFields(logrus.Fields{teleport.ComponentKey: "Events"}),
		backend: b,
	}
}

// NewWatcher returns a new event watcher
func (e *EventsService) NewWatcher(ctx context.Context, watch types.Watch) (types.Watcher, error) {
	if len(watch.Kinds) == 0 {
		return nil, trace.BadParameter("global watches are not supported yet")
	}

	validKinds := make([]types.WatchKind, 0, len(watch.Kinds))
	var parsers []resourceParser
	var prefixes [][]byte
	for _, kind := range watch.Kinds {
		if kind.Name != "" && kind.Kind != types.KindNamespace {
			if watch.AllowPartialSuccess {
				continue
			}
			return nil, trace.BadParameter("watch with Name is only supported for Namespace resource")
		}
		var parser resourceParser
		switch kind.Kind {
		case types.KindCertAuthority:
			parser = newCertAuthorityParser(kind.LoadSecrets, kind.Filter)
		case types.KindToken:
			parser = newProvisionTokenParser()
		case types.KindStaticTokens:
			parser = newStaticTokensParser()
		case types.KindClusterAuditConfig:
			parser = newClusterAuditConfigParser()
		case types.KindClusterNetworkingConfig:
			parser = newClusterNetworkingConfigParser()
		case types.KindClusterAuthPreference:
			parser = newAuthPreferenceParser()
		case types.KindSessionRecordingConfig:
			parser = newSessionRecordingConfigParser()
		case types.KindUIConfig:
			parser = newUIConfigParser()
		case types.KindClusterName:
			parser = newClusterNameParser()
		case types.KindNamespace:
			parser = newNamespaceParser(kind.Name)
		case types.KindRole:
			parser = newRoleParser()
		case types.KindUser:
			parser = newUserParser()
		case types.KindNode:
			parser = newNodeParser()
		case types.KindProxy:
			parser = newProxyParser()
		case types.KindAuthServer:
			parser = newAuthServerParser()
		case types.KindTunnelConnection:
			parser = newTunnelConnectionParser()
		case types.KindReverseTunnel:
			parser = newReverseTunnelParser()
		case types.KindAccessRequest:
			p, err := newAccessRequestParser(kind.Filter)
			if err != nil {
				if watch.AllowPartialSuccess {
					continue
				}
				return nil, trace.Wrap(err)
			}
			parser = p
		case types.KindAppServer:
			parser = newAppServerV3Parser()
		case types.KindWebSession:
			switch kind.SubKind {
			case types.KindSAMLIdPSession:
				parser = newSAMLIdPSessionParser(kind.LoadSecrets)
			case types.KindSnowflakeSession:
				parser = newSnowflakeSessionParser(kind.LoadSecrets)
			case types.KindAppSession:
				parser = newAppSessionParser(kind.LoadSecrets)
			case types.KindWebSession:
				parser = newWebSessionParser(kind.LoadSecrets)
			default:
				if watch.AllowPartialSuccess {
					continue
				}
				return nil, trace.BadParameter("watcher on object subkind %q is not supported", kind.SubKind)
			}
		case types.KindWebToken:
			parser = newWebTokenParser()
		case types.KindRemoteCluster:
			parser = newRemoteClusterParser()
		case types.KindKubeServer:
			parser = newKubeServerParser()
		case types.KindDatabaseServer:
			parser = newDatabaseServerParser()
		case types.KindDatabaseService:
			parser = newDatabaseServiceParser()
		case types.KindDatabase:
			parser = newDatabaseParser()
		case types.KindDatabaseObject:
			parser = newDatabaseObjectParser()
		case types.KindApp:
			parser = newAppParser()
		case types.KindLock:
			parser = newLockParser()
		case types.KindNetworkRestrictions:
			parser = newNetworkRestrictionsParser()
		case types.KindWindowsDesktopService:
			parser = newWindowsDesktopServicesParser()
		case types.KindWindowsDesktop:
			parser = newWindowsDesktopsParser()
		case types.KindInstaller:
			parser = newInstallerParser()
		case types.KindKubernetesCluster:
			parser = newKubeClusterParser()
		case types.KindCrownJewel:
			parser = newCrownJewelParser()
		case types.KindPlugin:
			parser = newPluginParser(kind.LoadSecrets)
		case types.KindSAMLIdPServiceProvider:
			parser = newSAMLIDPServiceProviderParser()
		case types.KindUserGroup:
			parser = newUserGroupParser()
		case types.KindOktaImportRule:
			parser = newOktaImportRuleParser()
		case types.KindOktaAssignment:
			parser = newOktaAssignmentParser()
		case types.KindIntegration:
			parser = newIntegrationParser()
		case types.KindDiscoveryConfig:
			parser = newDiscoveryConfigParser()
		case types.KindHeadlessAuthentication:
			p, err := newHeadlessAuthenticationParser(kind.Filter)
			if err != nil {
				if watch.AllowPartialSuccess {
					continue
				}
				return nil, trace.Wrap(err)
			}
			parser = p
		case types.KindAccessList:
			parser = newAccessListParser()
		case types.KindAuditQuery:
			parser = newAuditQueryParser()
		case types.KindSecurityReport:
			parser = newSecurityReportParser()
		case types.KindSecurityReportState:
			parser = newSecurityReportStateParser()
		case types.KindUserLoginState:
			parser = newUserLoginStateParser()
		case types.KindAccessListMember:
			parser = newAccessListMemberParser()
		case types.KindAccessListReview:
			parser = newAccessListReviewParser()
		case types.KindKubeWaitingContainer:
			parser = newKubeWaitingContainerParser()
		case types.KindNotification:
			parser = newUserNotificationParser()
		case types.KindGlobalNotification:
			parser = newGlobalNotificationParser()
		case types.KindAccessMonitoringRule:
			parser = newAccessMonitoringRuleParser()
		case types.KindBotInstance:
			parser = newBotInstanceParser()
		case types.KindInstance:
			parser = newInstanceParser()
		case types.KindDevice:
			parser = newDeviceParser()
		case types.KindAccessGraphSecretPrivateKey:
			parser = newAccessGraphSecretPrivateKeyParser()
		case types.KindAccessGraphSecretAuthorizedKey:
			parser = newAccessGraphSecretAuthorizedKeyParser()
		case types.KindAccessGraphSettings:
			parser = newAccessGraphSettingsParser()
		case types.KindSPIFFEFederation:
			parser = newSPIFFEFederationParser()
<<<<<<< HEAD
		case types.KindProvisioningState:
			parser = newProvisioningStateParser()
=======
		case types.KindStaticHostUser:
			parser = newStaticHostUserParser()
>>>>>>> a47041bd
		default:
			if watch.AllowPartialSuccess {
				continue
			}
			return nil, trace.BadParameter("watcher on object kind %q is not supported", kind.Kind)
		}
		prefixes = append(prefixes, parser.prefixes()...)
		parsers = append(parsers, parser)
		validKinds = append(validKinds, kind)
	}

	if len(validKinds) == 0 {
		return nil, trace.BadParameter("none of the requested kinds can be watched")
	}

	origNumPrefixes := len(prefixes)
	redundantNumPrefixes := len(backend.RemoveRedundantPrefixes(prefixes))
	if origNumPrefixes != redundantNumPrefixes {
		// If you've hit this error, the prefixes in two or more of your parsers probably overlap, meaning
		// one prefix will also contain another as a subset. Look into using backend.ExactKey instead of
		// backend.Key in your parser.
		return nil, trace.BadParameter("redundant prefixes detected in events, which will result in event parsers not aligning with their intended prefix (this is a bug)")
	}

	w, err := e.backend.NewWatcher(ctx, backend.Watch{
		Name:            watch.Name,
		Prefixes:        prefixes,
		QueueSize:       watch.QueueSize,
		MetricComponent: watch.MetricComponent,
	})
	if err != nil {
		return nil, trace.Wrap(err)
	}
	return newWatcher(w, e.Entry, parsers, validKinds), nil
}

func newWatcher(backendWatcher backend.Watcher, l *logrus.Entry, parsers []resourceParser, kinds []types.WatchKind) *watcher {
	w := &watcher{
		backendWatcher: backendWatcher,
		Entry:          l,
		parsers:        parsers,
		eventsC:        make(chan types.Event),
		kinds:          kinds,
	}
	go w.forwardEvents()
	return w
}

type watcher struct {
	*logrus.Entry
	parsers        []resourceParser
	backendWatcher backend.Watcher
	eventsC        chan types.Event
	kinds          []types.WatchKind
}

func (w *watcher) Error() error {
	return nil
}

func (w *watcher) parseEvent(e backend.Event) ([]types.Event, []error) {
	if e.Type == types.OpInit {
		return []types.Event{{Type: e.Type, Resource: types.NewWatchStatus(w.kinds)}}, nil
	}
	events := []types.Event{}
	errs := []error{}
	for _, p := range w.parsers {
		if p.match(e.Item.Key) {
			resource, err := p.parse(e)
			if err != nil {
				w.Logger.Errorf("Failed parsing resource: %s", err)
				errs = append(errs, trace.Wrap(err))
				continue
			}
			// if resource is nil, then it was well-formed but is being filtered out.
			if resource == nil {
				continue
			}
			events = append(events, types.Event{Type: e.Type, Resource: resource})
		}
	}
	return events, errs
}

func (w *watcher) forwardEvents() {
	for {
		select {
		case <-w.backendWatcher.Done():
			w.Logger.Info("Backend watcher closed")
			return
		case event := <-w.backendWatcher.Events():
			converted, errs := w.parseEvent(event)
			for _, err := range errs {
				// not found errors are expected, for example
				// when namespace prefix is watched, it captures
				// node events as well, and there could be no
				// handler registered for nodes, only for namespaces
				if !trace.IsNotFound(err) {
					w.Warning(trace.DebugReport(err))
				}
			}
			for _, c := range converted {
				select {
				case w.eventsC <- c:
				case <-w.backendWatcher.Done():
					w.Logger.Info("Backend watcher closed while sending")
					return
				}
			}
		}
	}
}

// Events returns channel with events
func (w *watcher) Events() <-chan types.Event {
	return w.eventsC
}

// Done returns the channel signaling the closure
func (w *watcher) Done() <-chan struct{} {
	return w.backendWatcher.Done()
}

// Close closes the watcher and releases
// all associated resources
func (w *watcher) Close() error {
	return w.backendWatcher.Close()
}

// resourceParser is an interface
// for parsing resource from backend byte event stream
type resourceParser interface {
	// parse parses resource from the backend event
	parse(event backend.Event) (types.Resource, error)
	// match returns true if event key matches
	match(key []byte) bool
	// prefixes returns prefixes to watch
	prefixes() [][]byte
}

// baseParser is a partial implementation of resourceParser for the most common
// resource types (stored under a static prefix).
type baseParser struct {
	matchPrefixes [][]byte
}

func newBaseParser(prefixes ...[]byte) baseParser {
	return baseParser{matchPrefixes: prefixes}
}

func (p baseParser) prefixes() [][]byte {
	return p.matchPrefixes
}

func (p baseParser) match(key []byte) bool {
	for _, prefix := range p.matchPrefixes {
		if bytes.HasPrefix(key, prefix) {
			return true
		}
	}
	return false
}

func newCertAuthorityParser(loadSecrets bool, filter map[string]string) *certAuthorityParser {
	var caFilter types.CertAuthorityFilter
	caFilter.FromMap(filter)
	return &certAuthorityParser{
		loadSecrets: loadSecrets,
		baseParser:  newBaseParser(backend.Key(authoritiesPrefix)),
		filter:      caFilter,
	}
}

type certAuthorityParser struct {
	baseParser
	loadSecrets bool
	filter      types.CertAuthorityFilter
}

func (p *certAuthorityParser) parse(event backend.Event) (types.Resource, error) {
	switch event.Type {
	case types.OpDelete:
		caType, name, err := baseTwoKeys(event.Item.Key)
		if err != nil {
			return nil, trace.Wrap(err)
		}
		return &types.ResourceHeader{
			Kind:    types.KindCertAuthority,
			SubKind: caType,
			Version: types.V2,
			Metadata: types.Metadata{
				Name:      name,
				Namespace: apidefaults.Namespace,
			},
		}, nil
	case types.OpPut:
		ca, err := services.UnmarshalCertAuthority(event.Item.Value,
			services.WithExpires(event.Item.Expires), services.WithRevision(event.Item.Revision))
		if err != nil {
			return nil, trace.Wrap(err)
		}
		if !p.filter.Match(ca) {
			return nil, nil
		}
		// never send private signing keys over event stream?
		// this might not be true
		setSigningKeys(ca, p.loadSecrets)
		return ca, nil
	default:
		return nil, trace.BadParameter("event %v is not supported", event.Type)
	}
}

func newProvisionTokenParser() *provisionTokenParser {
	return &provisionTokenParser{
		baseParser: newBaseParser(backend.Key(tokensPrefix)),
	}
}

type provisionTokenParser struct {
	baseParser
}

func (p *provisionTokenParser) parse(event backend.Event) (types.Resource, error) {
	switch event.Type {
	case types.OpDelete:
		return resourceHeader(event, types.KindToken, types.V2, 0)
	case types.OpPut:
		token, err := services.UnmarshalProvisionToken(event.Item.Value,
			services.WithExpires(event.Item.Expires),
			services.WithRevision(event.Item.Revision),
		)
		if err != nil {
			return nil, trace.Wrap(err)
		}
		return token, nil
	default:
		return nil, trace.BadParameter("event %v is not supported", event.Type)
	}
}

func newStaticTokensParser() *staticTokensParser {
	return &staticTokensParser{
		baseParser: newBaseParser(backend.Key(clusterConfigPrefix, staticTokensPrefix)),
	}
}

type staticTokensParser struct {
	baseParser
}

func (p *staticTokensParser) parse(event backend.Event) (types.Resource, error) {
	switch event.Type {
	case types.OpDelete:
		h, err := resourceHeader(event, types.KindStaticTokens, types.V2, 0)
		if err != nil {
			return nil, trace.Wrap(err)
		}
		h.SetName(types.MetaNameStaticTokens)
		return h, nil
	case types.OpPut:
		tokens, err := services.UnmarshalStaticTokens(event.Item.Value,
			services.WithExpires(event.Item.Expires),
			services.WithRevision(event.Item.Revision),
		)
		if err != nil {
			return nil, trace.Wrap(err)
		}
		return tokens, nil
	default:
		return nil, trace.BadParameter("event %v is not supported", event.Type)
	}
}

func newClusterAuditConfigParser() *clusterAuditConfigParser {
	return &clusterAuditConfigParser{
		baseParser: newBaseParser(backend.Key(clusterConfigPrefix, auditPrefix)),
	}
}

type clusterAuditConfigParser struct {
	baseParser
}

func (p *clusterAuditConfigParser) parse(event backend.Event) (types.Resource, error) {
	switch event.Type {
	case types.OpDelete:
		h, err := resourceHeader(event, types.KindClusterAuditConfig, types.V2, 0)
		if err != nil {
			return nil, trace.Wrap(err)
		}
		h.SetName(types.MetaNameClusterAuditConfig)
		return h, nil
	case types.OpPut:
		clusterAuditConfig, err := services.UnmarshalClusterAuditConfig(
			event.Item.Value,
			services.WithExpires(event.Item.Expires),
			services.WithRevision(event.Item.Revision),
		)
		if err != nil {
			return nil, trace.Wrap(err)
		}
		return clusterAuditConfig, nil
	default:
		return nil, trace.BadParameter("event %v is not supported", event.Type)
	}
}

func newClusterNetworkingConfigParser() *clusterNetworkingConfigParser {
	return &clusterNetworkingConfigParser{
		baseParser: newBaseParser(backend.Key(clusterConfigPrefix, networkingPrefix)),
	}
}

type clusterNetworkingConfigParser struct {
	baseParser
}

func (p *clusterNetworkingConfigParser) parse(event backend.Event) (types.Resource, error) {
	switch event.Type {
	case types.OpDelete:
		h, err := resourceHeader(event, types.KindClusterNetworkingConfig, types.V2, 0)
		if err != nil {
			return nil, trace.Wrap(err)
		}
		h.SetName(types.MetaNameClusterNetworkingConfig)
		return h, nil
	case types.OpPut:
		clusterNetworkingConfig, err := services.UnmarshalClusterNetworkingConfig(
			event.Item.Value,
			services.WithExpires(event.Item.Expires),
			services.WithRevision(event.Item.Revision),
		)
		if err != nil {
			return nil, trace.Wrap(err)
		}
		return clusterNetworkingConfig, nil
	default:
		return nil, trace.BadParameter("event %v is not supported", event.Type)
	}
}

func newAuthPreferenceParser() *authPreferenceParser {
	return &authPreferenceParser{
		baseParser: newBaseParser(backend.Key(authPrefix, preferencePrefix, generalPrefix)),
	}
}

type authPreferenceParser struct {
	baseParser
}

func (p *authPreferenceParser) parse(event backend.Event) (types.Resource, error) {
	switch event.Type {
	case types.OpDelete:
		h, err := resourceHeader(event, types.KindClusterAuthPreference, types.V2, 0)
		if err != nil {
			return nil, trace.Wrap(err)
		}
		h.SetName(types.MetaNameClusterAuthPreference)
		return h, nil
	case types.OpPut:
		ap, err := services.UnmarshalAuthPreference(
			event.Item.Value,
			services.WithExpires(event.Item.Expires),
			services.WithRevision(event.Item.Revision),
		)
		if err != nil {
			return nil, trace.Wrap(err)
		}
		return ap, nil
	default:
		return nil, trace.BadParameter("event %v is not supported", event.Type)
	}
}

func newUIConfigParser() *uiConfigParser {
	return &uiConfigParser{
		baseParser: newBaseParser(backend.Key(clusterConfigPrefix, uiPrefix)),
	}
}

type uiConfigParser struct {
	baseParser
}

func (p *uiConfigParser) parse(event backend.Event) (types.Resource, error) {
	switch event.Type {
	case types.OpDelete:
		h, err := resourceHeader(event, types.KindUIConfig, types.V1, 0)
		if err != nil {
			return nil, trace.Wrap(err)
		}
		h.SetName(types.MetaNameUIConfig)
		return h, nil
	case types.OpPut:
		ap, err := services.UnmarshalUIConfig(
			event.Item.Value,
			services.WithExpires(event.Item.Expires),
			services.WithRevision(event.Item.Revision),
		)
		if err != nil {
			return nil, trace.Wrap(err)
		}
		return ap, nil
	default:
		return nil, trace.BadParameter("event %v is not supported", event.Type)
	}
}

func newSessionRecordingConfigParser() *sessionRecordingConfigParser {
	return &sessionRecordingConfigParser{
		baseParser: newBaseParser(backend.Key(clusterConfigPrefix, sessionRecordingPrefix)),
	}
}

type sessionRecordingConfigParser struct {
	baseParser
}

func (p *sessionRecordingConfigParser) parse(event backend.Event) (types.Resource, error) {
	switch event.Type {
	case types.OpDelete:
		h, err := resourceHeader(event, types.KindSessionRecordingConfig, types.V2, 0)
		if err != nil {
			return nil, trace.Wrap(err)
		}
		h.SetName(types.MetaNameSessionRecordingConfig)
		return h, nil
	case types.OpPut:
		ap, err := services.UnmarshalSessionRecordingConfig(
			event.Item.Value,
			services.WithExpires(event.Item.Expires),
			services.WithRevision(event.Item.Revision),
		)
		if err != nil {
			return nil, trace.Wrap(err)
		}
		return ap, nil
	default:
		return nil, trace.BadParameter("event %v is not supported", event.Type)
	}
}

func newClusterNameParser() *clusterNameParser {
	return &clusterNameParser{
		baseParser: newBaseParser(backend.Key(clusterConfigPrefix, namePrefix)),
	}
}

type clusterNameParser struct {
	baseParser
}

func (p *clusterNameParser) parse(event backend.Event) (types.Resource, error) {
	switch event.Type {
	case types.OpDelete:
		h, err := resourceHeader(event, types.KindClusterName, types.V2, 0)
		if err != nil {
			return nil, trace.Wrap(err)
		}
		h.SetName(types.MetaNameClusterName)
		return h, nil
	case types.OpPut:
		clusterName, err := services.UnmarshalClusterName(event.Item.Value,
			services.WithExpires(event.Item.Expires),
			services.WithRevision(event.Item.Revision),
		)
		if err != nil {
			return nil, trace.Wrap(err)
		}
		return clusterName, nil
	default:
		return nil, trace.BadParameter("event %v is not supported", event.Type)
	}
}

func newNamespaceParser(name string) *namespaceParser {
	prefix := backend.Key(namespacesPrefix)
	if name != "" {
		prefix = backend.Key(namespacesPrefix, name, paramsPrefix)
	}
	return &namespaceParser{
		baseParser: newBaseParser(prefix),
	}
}

type namespaceParser struct {
	baseParser
}

func (p *namespaceParser) match(key []byte) bool {
	// namespaces are stored under key '/namespaces/<namespace-name>/params'
	// and this code matches similar pattern
	return p.baseParser.match(key) &&
		bytes.HasSuffix(key, []byte(paramsPrefix)) &&
		bytes.Count(key, []byte{backend.Separator}) == 3
}

func (p *namespaceParser) parse(event backend.Event) (types.Resource, error) {
	switch event.Type {
	case types.OpDelete:
		return resourceHeader(event, types.KindNamespace, types.V2, 1)
	case types.OpPut:
		namespace, err := services.UnmarshalNamespace(event.Item.Value,
			services.WithExpires(event.Item.Expires),
			services.WithRevision(event.Item.Revision),
		)
		if err != nil {
			return nil, trace.Wrap(err)
		}
		return namespace, nil
	default:
		return nil, trace.BadParameter("event %v is not supported", event.Type)
	}
}

func newRoleParser() *roleParser {
	return &roleParser{
		baseParser: newBaseParser(backend.Key(rolesPrefix)),
	}
}

type roleParser struct {
	baseParser
}

func (p *roleParser) parse(event backend.Event) (types.Resource, error) {
	switch event.Type {
	case types.OpDelete:
		return resourceHeader(event, types.KindRole, types.V7, 1)
	case types.OpPut:
		resource, err := services.UnmarshalRole(event.Item.Value,
			services.WithExpires(event.Item.Expires),
			services.WithRevision(event.Item.Revision),
		)
		if err != nil {
			return nil, trace.Wrap(err)
		}
		return resource, nil
	default:
		return nil, trace.BadParameter("event %v is not supported", event.Type)
	}
}

func newAccessRequestParser(m map[string]string) (*accessRequestParser, error) {
	var filter types.AccessRequestFilter
	if err := filter.FromMap(m); err != nil {
		return nil, trace.Wrap(err)
	}
	return &accessRequestParser{
		filter:      filter,
		matchPrefix: backend.Key(accessRequestsPrefix),
		matchSuffix: backend.Key(paramsPrefix),
	}, nil
}

type accessRequestParser struct {
	filter      types.AccessRequestFilter
	matchPrefix []byte
	matchSuffix []byte
}

func (p *accessRequestParser) prefixes() [][]byte {
	return [][]byte{p.matchPrefix}
}

func (p *accessRequestParser) match(key []byte) bool {
	if !bytes.HasPrefix(key, p.matchPrefix) {
		return false
	}
	if !bytes.HasSuffix(key, p.matchSuffix) {
		return false
	}
	return true
}

func (p *accessRequestParser) parse(event backend.Event) (types.Resource, error) {
	switch event.Type {
	case types.OpDelete:
		return resourceHeader(event, types.KindAccessRequest, types.V3, 1)
	case types.OpPut:
		req, err := itemToAccessRequest(event.Item)
		if err != nil {
			return nil, trace.Wrap(err)
		}
		if !p.filter.Match(req) {
			return nil, nil
		}
		return req, nil
	default:
		return nil, trace.BadParameter("event %v is not supported", event.Type)
	}
}

func newUserParser() *userParser {
	return &userParser{
		baseParser: newBaseParser(backend.Key(webPrefix, usersPrefix)),
	}
}

type userParser struct {
	baseParser
}

func (p *userParser) match(key []byte) bool {
	// users are stored under key '/web/users/<username>/params'
	// and this code matches similar pattern
	return p.baseParser.match(key) &&
		bytes.HasSuffix(key, []byte(paramsPrefix)) &&
		bytes.Count(key, []byte{backend.Separator}) == 4
}

func (p *userParser) parse(event backend.Event) (types.Resource, error) {
	switch event.Type {
	case types.OpDelete:
		return resourceHeader(event, types.KindUser, types.V2, 1)
	case types.OpPut:
		resource, err := services.UnmarshalUser(event.Item.Value,
			services.WithExpires(event.Item.Expires),
			services.WithRevision(event.Item.Revision),
		)
		if err != nil {
			return nil, trace.Wrap(err)
		}
		return resource, nil
	default:
		return nil, trace.BadParameter("event %v is not supported", event.Type)
	}
}

func newNodeParser() *nodeParser {
	return &nodeParser{
		baseParser: newBaseParser(backend.Key(nodesPrefix, apidefaults.Namespace)),
	}
}

type nodeParser struct {
	baseParser
}

func (p *nodeParser) parse(event backend.Event) (types.Resource, error) {
	return parseServer(event, types.KindNode)
}

func newProxyParser() *proxyParser {
	return &proxyParser{
		baseParser: newBaseParser(backend.Key(proxiesPrefix)),
	}
}

type proxyParser struct {
	baseParser
}

func (p *proxyParser) parse(event backend.Event) (types.Resource, error) {
	return parseServer(event, types.KindProxy)
}

func newAuthServerParser() *authServerParser {
	return &authServerParser{
		baseParser: newBaseParser(backend.Key(authServersPrefix)),
	}
}

type authServerParser struct {
	baseParser
}

func (p *authServerParser) parse(event backend.Event) (types.Resource, error) {
	return parseServer(event, types.KindAuthServer)
}

func newTunnelConnectionParser() *tunnelConnectionParser {
	return &tunnelConnectionParser{
		baseParser: newBaseParser(backend.Key(tunnelConnectionsPrefix)),
	}
}

type tunnelConnectionParser struct {
	baseParser
}

func (p *tunnelConnectionParser) parse(event backend.Event) (types.Resource, error) {
	switch event.Type {
	case types.OpDelete:
		clusterName, name, err := baseTwoKeys(event.Item.Key)
		if err != nil {
			return nil, trace.Wrap(err)
		}
		return &types.ResourceHeader{
			Kind:    types.KindTunnelConnection,
			SubKind: clusterName,
			Version: types.V2,
			Metadata: types.Metadata{
				Name:      name,
				Namespace: apidefaults.Namespace,
			},
		}, nil
	case types.OpPut:
		resource, err := services.UnmarshalTunnelConnection(event.Item.Value,
			services.WithExpires(event.Item.Expires),
			services.WithRevision(event.Item.Revision),
		)
		if err != nil {
			return nil, trace.Wrap(err)
		}
		return resource, nil
	default:
		return nil, trace.BadParameter("event %v is not supported", event.Type)
	}
}

func newReverseTunnelParser() *reverseTunnelParser {
	return &reverseTunnelParser{
		baseParser: newBaseParser(backend.Key(reverseTunnelsPrefix)),
	}
}

type reverseTunnelParser struct {
	baseParser
}

func (p *reverseTunnelParser) parse(event backend.Event) (types.Resource, error) {
	switch event.Type {
	case types.OpDelete:
		return resourceHeader(event, types.KindReverseTunnel, types.V2, 0)
	case types.OpPut:
		resource, err := services.UnmarshalReverseTunnel(event.Item.Value,
			services.WithExpires(event.Item.Expires),
			services.WithRevision(event.Item.Revision),
		)
		if err != nil {
			return nil, trace.Wrap(err)
		}
		return resource, nil
	default:
		return nil, trace.BadParameter("event %v is not supported", event.Type)
	}
}

func newAppServerV3Parser() *appServerV3Parser {
	return &appServerV3Parser{
		baseParser: newBaseParser(backend.Key(appServersPrefix, apidefaults.Namespace)),
	}
}

type appServerV3Parser struct {
	baseParser
}

func (p *appServerV3Parser) parse(event backend.Event) (types.Resource, error) {
	switch event.Type {
	case types.OpDelete:
		hostID, name, err := baseTwoKeys(event.Item.Key)
		if err != nil {
			return nil, trace.Wrap(err)
		}
		return &types.AppServerV3{
			Kind:    types.KindAppServer,
			Version: types.V3,
			Metadata: types.Metadata{
				Name:        name,
				Namespace:   apidefaults.Namespace,
				Description: hostID, // Pass host ID via description field for the cache.
			},
		}, nil
	case types.OpPut:
		return services.UnmarshalAppServer(
			event.Item.Value,
			services.WithExpires(event.Item.Expires),
		)
	default:
		return nil, trace.BadParameter("event %v is not supported", event.Type)
	}
}

func newSAMLIdPSessionParser(loadSecrets bool) *webSessionParser {
	return &webSessionParser{
		baseParser:  newBaseParser(backend.Key(samlIdPPrefix, sessionsPrefix)),
		loadSecrets: loadSecrets,
		hdr: types.ResourceHeader{
			Kind:    types.KindWebSession,
			SubKind: types.KindSAMLIdPSession,
			Version: types.V2,
		},
	}
}

func newSnowflakeSessionParser(loadSecrets bool) *webSessionParser {
	return &webSessionParser{
		baseParser:  newBaseParser(backend.Key(snowflakePrefix, sessionsPrefix)),
		loadSecrets: loadSecrets,
		hdr: types.ResourceHeader{
			Kind:    types.KindWebSession,
			SubKind: types.KindSnowflakeSession,
			Version: types.V2,
		},
	}
}

func newAppSessionParser(loadSecrets bool) *webSessionParser {
	return &webSessionParser{
		baseParser:  newBaseParser(backend.Key(appsPrefix, sessionsPrefix)),
		loadSecrets: loadSecrets,
		hdr: types.ResourceHeader{
			Kind:    types.KindWebSession,
			SubKind: types.KindAppSession,
			Version: types.V2,
		},
	}
}

func newWebSessionParser(loadSecrets bool) *webSessionParser {
	return &webSessionParser{
		baseParser:  newBaseParser(backend.Key(webPrefix, sessionsPrefix)),
		loadSecrets: loadSecrets,
		hdr: types.ResourceHeader{
			Kind:    types.KindWebSession,
			SubKind: types.KindWebSession,
			Version: types.V2,
		},
	}
}

type webSessionParser struct {
	baseParser
	loadSecrets bool
	hdr         types.ResourceHeader
}

func (p *webSessionParser) parse(event backend.Event) (types.Resource, error) {
	switch event.Type {
	case types.OpDelete:
		return resourceHeaderWithTemplate(event, p.hdr, 0)
	case types.OpPut:
		resource, err := services.UnmarshalWebSession(event.Item.Value,
			services.WithExpires(event.Item.Expires),
			services.WithRevision(event.Item.Revision),
		)
		if err != nil {
			return nil, trace.Wrap(err)
		}
		if !p.loadSecrets {
			return resource.WithoutSecrets(), nil
		}
		return resource, nil
	default:
		return nil, trace.BadParameter("event %v is not supported", event.Type)
	}
}

func newWebTokenParser() *webTokenParser {
	return &webTokenParser{
		baseParser: newBaseParser(backend.Key(webPrefix, tokensPrefix)),
	}
}

type webTokenParser struct {
	baseParser
}

func (p *webTokenParser) parse(event backend.Event) (types.Resource, error) {
	switch event.Type {
	case types.OpDelete:
		return resourceHeader(event, types.KindWebToken, types.V1, 0)
	case types.OpPut:
		resource, err := services.UnmarshalWebToken(event.Item.Value,
			services.WithExpires(event.Item.Expires),
			services.WithRevision(event.Item.Revision),
		)
		if err != nil {
			return nil, trace.Wrap(err)
		}
		return resource, nil
	default:
		return nil, trace.BadParameter("event %v is not supported", event.Type)
	}
}

func newKubeServerParser() *kubeServerParser {
	return &kubeServerParser{
		baseParser: newBaseParser(backend.Key(kubeServersPrefix)),
	}
}

type kubeServerParser struct {
	baseParser
}

func (p *kubeServerParser) parse(event backend.Event) (types.Resource, error) {
	switch event.Type {
	case types.OpDelete:
		hostID, name, err := baseTwoKeys(event.Item.Key)
		if err != nil {
			return nil, trace.Wrap(err)
		}
		return &types.KubernetesServerV3{
			Kind:    types.KindKubeServer,
			Version: types.V3,
			Metadata: types.Metadata{
				Name:        name,
				Namespace:   apidefaults.Namespace,
				Description: hostID, // Pass host ID via description field for the cache.
			},
		}, nil
	case types.OpPut:
		return services.UnmarshalKubeServer(
			event.Item.Value,
			services.WithExpires(event.Item.Expires),
			services.WithRevision(event.Item.Revision),
		)
	default:
		return nil, trace.BadParameter("event %v is not supported", event.Type)
	}
}

func newDatabaseServerParser() *databaseServerParser {
	return &databaseServerParser{
		baseParser: newBaseParser(backend.Key(dbServersPrefix, apidefaults.Namespace)),
	}
}

type databaseServerParser struct {
	baseParser
}

func (p *databaseServerParser) parse(event backend.Event) (types.Resource, error) {
	switch event.Type {
	case types.OpDelete:
		hostID, name, err := baseTwoKeys(event.Item.Key)
		if err != nil {
			return nil, trace.Wrap(err)
		}
		return &types.DatabaseServerV3{
			Kind:    types.KindDatabaseServer,
			Version: types.V3,
			Metadata: types.Metadata{
				Name:        name,
				Namespace:   apidefaults.Namespace,
				Description: hostID, // Pass host ID via description field for the cache.
			},
		}, nil
	case types.OpPut:
		return services.UnmarshalDatabaseServer(
			event.Item.Value,
			services.WithExpires(event.Item.Expires),
			services.WithRevision(event.Item.Revision),
		)
	default:
		return nil, trace.BadParameter("event %v is not supported", event.Type)
	}
}

func newDatabaseServiceParser() *databaseServiceParser {
	return &databaseServiceParser{
		baseParser: newBaseParser(backend.Key(databaseServicePrefix)),
	}
}

type databaseServiceParser struct {
	baseParser
}

func (p *databaseServiceParser) parse(event backend.Event) (types.Resource, error) {
	switch event.Type {
	case types.OpDelete:
		return resourceHeader(event, types.KindDatabaseService, types.V1, 0)
	case types.OpPut:
		return services.UnmarshalDatabaseService(
			event.Item.Value,
			services.WithExpires(event.Item.Expires),
			services.WithRevision(event.Item.Revision),
		)
	default:
		return nil, trace.BadParameter("event %v is not supported", event.Type)
	}
}

func newKubeClusterParser() *kubeClusterParser {
	return &kubeClusterParser{
		baseParser: newBaseParser(backend.Key(kubernetesPrefix)),
	}
}

type kubeClusterParser struct {
	baseParser
}

func (p *kubeClusterParser) parse(event backend.Event) (types.Resource, error) {
	switch event.Type {
	case types.OpDelete:
		return resourceHeader(event, types.KindKubernetesCluster, types.V3, 0)
	case types.OpPut:
		return services.UnmarshalKubeCluster(event.Item.Value,
			services.WithExpires(event.Item.Expires),
			services.WithRevision(event.Item.Revision),
		)
	default:
		return nil, trace.BadParameter("event %v is not supported", event.Type)
	}
}

func newCrownJewelParser() *crownJewelParser {
	return &crownJewelParser{
		baseParser: newBaseParser(backend.Key(crownJewelsKey)),
	}
}

type crownJewelParser struct {
	baseParser
}

func (p *crownJewelParser) parse(event backend.Event) (types.Resource, error) {
	switch event.Type {
	case types.OpDelete:
		return resourceHeader(event, types.KindCrownJewel, types.V1, 0)
	case types.OpPut:
		r, err := services.UnmarshalCrownJewel(event.Item.Value,
			services.WithExpires(event.Item.Expires),
			services.WithRevision(event.Item.Revision),
		)
		if err != nil {
			return nil, trace.Wrap(err)
		}
		return types.Resource153ToLegacy(r), nil
	default:
		return nil, trace.BadParameter("event %v is not supported", event.Type)
	}
}

func newAppParser() *appParser {
	return &appParser{
		baseParser: newBaseParser(backend.Key(appPrefix)),
	}
}

type appParser struct {
	baseParser
}

func (p *appParser) parse(event backend.Event) (types.Resource, error) {
	switch event.Type {
	case types.OpDelete:
		return resourceHeader(event, types.KindApp, types.V3, 0)
	case types.OpPut:
		return services.UnmarshalApp(event.Item.Value,
			services.WithExpires(event.Item.Expires),
			services.WithRevision(event.Item.Revision),
		)
	default:
		return nil, trace.BadParameter("event %v is not supported", event.Type)
	}
}

func newDatabaseParser() *databaseParser {
	return &databaseParser{
		baseParser: newBaseParser(backend.Key(databasesPrefix)),
	}
}

type databaseParser struct {
	baseParser
}

func (p *databaseParser) parse(event backend.Event) (types.Resource, error) {
	switch event.Type {
	case types.OpDelete:
		return resourceHeader(event, types.KindDatabase, types.V3, 0)
	case types.OpPut:
		return services.UnmarshalDatabase(event.Item.Value,
			services.WithExpires(event.Item.Expires),
			services.WithRevision(event.Item.Revision),
		)
	default:
		return nil, trace.BadParameter("event %v is not supported", event.Type)
	}
}

func newDatabaseObjectParser() *databaseObjectParser {
	return &databaseObjectParser{
		baseParser: newBaseParser(backend.Key(databaseObjectPrefix)),
	}
}

type databaseObjectParser struct {
	baseParser
}

func (p *databaseObjectParser) parse(event backend.Event) (types.Resource, error) {
	switch event.Type {
	case types.OpDelete:
		return resourceHeader(event, types.KindDatabaseObject, types.V1, 0)
	case types.OpPut:
		//nolint:staticcheck // SA1019. Using this unmarshaler for json compatibility.
		resource, err := services.FastUnmarshalProtoResourceDeprecated[*dbobjectv1.DatabaseObject](event.Item.Value,
			services.WithExpires(event.Item.Expires),
			services.WithRevision(event.Item.Revision),
		)
		if err != nil {
			return nil, trace.Wrap(err)
		}
		return types.Resource153ToLegacy(resource), nil
	default:
		return nil, trace.BadParameter("event %v is not supported", event.Type)
	}
}

func parseServer(event backend.Event, kind string) (types.Resource, error) {
	switch event.Type {
	case types.OpDelete:
		return resourceHeader(event, kind, types.V2, 0)
	case types.OpPut:
		resource, err := services.UnmarshalServer(event.Item.Value,
			kind,
			services.WithExpires(event.Item.Expires),
			services.WithRevision(event.Item.Revision),
		)
		if err != nil {
			return nil, trace.Wrap(err)
		}
		return resource, nil
	default:
		return nil, trace.BadParameter("event %v is not supported", event.Type)
	}
}

func newRemoteClusterParser() *remoteClusterParser {
	return &remoteClusterParser{
		matchPrefix: backend.Key(remoteClustersPrefix),
	}
}

type remoteClusterParser struct {
	matchPrefix []byte
}

func (p *remoteClusterParser) prefixes() [][]byte {
	return [][]byte{p.matchPrefix}
}

func (p *remoteClusterParser) match(key []byte) bool {
	return bytes.HasPrefix(key, p.matchPrefix)
}

func (p *remoteClusterParser) parse(event backend.Event) (types.Resource, error) {
	switch event.Type {
	case types.OpDelete:
		return resourceHeader(event, types.KindRemoteCluster, types.V3, 0)
	case types.OpPut:
		resource, err := services.UnmarshalRemoteCluster(event.Item.Value,
			services.WithExpires(event.Item.Expires),
			services.WithRevision(event.Item.Revision),
		)
		if err != nil {
			return nil, trace.Wrap(err)
		}
		return resource, nil
	default:
		return nil, trace.BadParameter("event %v is not supported", event.Type)
	}
}

func newLockParser() *lockParser {
	return &lockParser{
		baseParser: newBaseParser(backend.Key(locksPrefix)),
	}
}

type lockParser struct {
	baseParser
}

func (p *lockParser) parse(event backend.Event) (types.Resource, error) {
	switch event.Type {
	case types.OpDelete:
		return resourceHeader(event, types.KindLock, types.V2, 0)
	case types.OpPut:
		return services.UnmarshalLock(
			event.Item.Value,
			services.WithExpires(event.Item.Expires),
			services.WithRevision(event.Item.Revision),
		)
	default:
		return nil, trace.BadParameter("event %v is not supported", event.Type)
	}
}

func newNetworkRestrictionsParser() *networkRestrictionsParser {
	return &networkRestrictionsParser{
		matchPrefix: backend.Key(restrictionsPrefix, network),
	}
}

type networkRestrictionsParser struct {
	matchPrefix []byte
}

func (p *networkRestrictionsParser) prefixes() [][]byte {
	return [][]byte{p.matchPrefix}
}

func (p *networkRestrictionsParser) match(key []byte) bool {
	return bytes.HasPrefix(key, p.matchPrefix)
}

func (p *networkRestrictionsParser) parse(event backend.Event) (types.Resource, error) {
	switch event.Type {
	case types.OpDelete:
		return resourceHeader(event, types.KindNetworkRestrictions, types.V1, 0)
	case types.OpPut:
		resource, err := services.UnmarshalNetworkRestrictions(event.Item.Value,
			services.WithExpires(event.Item.Expires),
			services.WithRevision(event.Item.Revision),
		)
		if err != nil {
			return nil, trace.Wrap(err)
		}
		return resource, nil
	default:
		return nil, trace.BadParameter("event %v is not supported", event.Type)
	}
}

func newWindowsDesktopServicesParser() *windowsDesktopServicesParser {
	return &windowsDesktopServicesParser{
		baseParser: newBaseParser(backend.Key(windowsDesktopServicesPrefix, "")),
	}
}

type windowsDesktopServicesParser struct {
	baseParser
}

func (p *windowsDesktopServicesParser) parse(event backend.Event) (types.Resource, error) {
	switch event.Type {
	case types.OpDelete:
		return resourceHeader(event, types.KindWindowsDesktopService, types.V3, 0)
	case types.OpPut:
		return services.UnmarshalWindowsDesktopService(
			event.Item.Value,
			services.WithExpires(event.Item.Expires),
			services.WithRevision(event.Item.Revision),
		)
	default:
		return nil, trace.BadParameter("event %v is not supported", event.Type)
	}
}

func newWindowsDesktopsParser() *windowsDesktopsParser {
	return &windowsDesktopsParser{
		baseParser: newBaseParser(backend.Key(windowsDesktopsPrefix, "")),
	}
}

type windowsDesktopsParser struct {
	baseParser
}

func (p *windowsDesktopsParser) parse(event backend.Event) (types.Resource, error) {
	switch event.Type {
	case types.OpDelete:
		hostID, name, err := baseTwoKeys(event.Item.Key)
		if err != nil {
			return nil, trace.Wrap(err)
		}
		return &types.ResourceHeader{
			Kind:    types.KindWindowsDesktop,
			Version: types.V3,
			Metadata: types.Metadata{
				Name:        name,
				Namespace:   apidefaults.Namespace,
				Description: hostID, // pass ID via description field for the cache
			},
		}, nil
	case types.OpPut:
		return services.UnmarshalWindowsDesktop(
			event.Item.Value,
			services.WithExpires(event.Item.Expires),
			services.WithRevision(event.Item.Revision),
		)
	default:
		return nil, trace.BadParameter("event %v is not supported", event.Type)
	}
}

type installerParser struct {
	baseParser
}

func newInstallerParser() *installerParser {
	return &installerParser{
		baseParser: newBaseParser(backend.Key(clusterConfigPrefix, scriptsPrefix, installerPrefix)),
	}
}

func (p *installerParser) parse(event backend.Event) (types.Resource, error) {
	switch event.Type {
	case types.OpDelete:
		h, err := resourceHeader(event, types.KindInstaller, types.V1, 0)
		if err != nil {
			return nil, trace.Wrap(err)
		}
		return h, nil
	case types.OpPut:
		inst, err := services.UnmarshalInstaller(event.Item.Value,
			services.WithExpires(event.Item.Expires),
			services.WithRevision(event.Item.Revision),
		)
		if err != nil {
			return nil, trace.Wrap(err)
		}
		return inst, nil
	default:
		return nil, trace.BadParameter("event %v is not supported", event.Type)
	}
}

type pluginParser struct {
	baseParser
	loadSecrets bool
}

func newPluginParser(loadSecrets bool) *pluginParser {
	return &pluginParser{
		baseParser:  newBaseParser(backend.Key(pluginsPrefix)),
		loadSecrets: loadSecrets,
	}
}

func (p *pluginParser) parse(event backend.Event) (types.Resource, error) {
	switch event.Type {
	case types.OpDelete:
		h, err := resourceHeader(event, types.KindPlugin, types.V1, 0)
		if err != nil {
			return nil, trace.Wrap(err)
		}
		return h, nil
	case types.OpPut:
		plugin, err := services.UnmarshalPlugin(event.Item.Value,
			services.WithExpires(event.Item.Expires),
			services.WithRevision(event.Item.Revision),
		)
		if err != nil {
			return nil, trace.Wrap(err)
		}
		return plugin, nil
	default:
		return nil, trace.BadParameter("event %v is not supported", event.Type)
	}
}

func newSAMLIDPServiceProviderParser() *samlIDPServiceProviderParser {
	return &samlIDPServiceProviderParser{
		baseParser: newBaseParser(backend.Key(samlIDPServiceProviderPrefix)),
	}
}

type samlIDPServiceProviderParser struct {
	baseParser
}

func (p *samlIDPServiceProviderParser) parse(event backend.Event) (types.Resource, error) {
	switch event.Type {
	case types.OpDelete:
		return resourceHeader(event, types.KindSAMLIdPServiceProvider, types.V1, 0)
	case types.OpPut:
		return services.UnmarshalSAMLIdPServiceProvider(event.Item.Value,
			services.WithExpires(event.Item.Expires),
			services.WithRevision(event.Item.Revision),
		)
	default:
		return nil, trace.BadParameter("event %v is not supported", event.Type)
	}
}

func newUserGroupParser() *userGroupParser {
	return &userGroupParser{
		baseParser: newBaseParser(backend.Key(userGroupPrefix)),
	}
}

type userGroupParser struct {
	baseParser
}

func (p *userGroupParser) parse(event backend.Event) (types.Resource, error) {
	switch event.Type {
	case types.OpDelete:
		return resourceHeader(event, types.KindUserGroup, types.V1, 0)
	case types.OpPut:
		return services.UnmarshalUserGroup(event.Item.Value,
			services.WithExpires(event.Item.Expires),
			services.WithRevision(event.Item.Revision),
		)
	default:
		return nil, trace.BadParameter("event %v is not supported", event.Type)
	}
}

func newOktaImportRuleParser() *oktaImportRuleParser {
	return &oktaImportRuleParser{
		baseParser: newBaseParser(backend.Key(oktaImportRulePrefix)),
	}
}

type oktaImportRuleParser struct {
	baseParser
}

func (p *oktaImportRuleParser) parse(event backend.Event) (types.Resource, error) {
	switch event.Type {
	case types.OpDelete:
		return resourceHeader(event, types.KindOktaImportRule, types.V1, 0)
	case types.OpPut:
		return services.UnmarshalOktaImportRule(event.Item.Value,
			services.WithExpires(event.Item.Expires),
			services.WithRevision(event.Item.Revision),
		)
	default:
		return nil, trace.BadParameter("event %v is not supported", event.Type)
	}
}

func newOktaAssignmentParser() *oktaAssignmentParser {
	return &oktaAssignmentParser{
		baseParser: newBaseParser(backend.Key(oktaAssignmentPrefix)),
	}
}

type oktaAssignmentParser struct {
	baseParser
}

func (p *oktaAssignmentParser) parse(event backend.Event) (types.Resource, error) {
	switch event.Type {
	case types.OpDelete:
		return resourceHeader(event, types.KindOktaAssignment, types.V1, 0)
	case types.OpPut:
		return services.UnmarshalOktaAssignment(event.Item.Value,
			services.WithExpires(event.Item.Expires),
			services.WithRevision(event.Item.Revision),
		)
	default:
		return nil, trace.BadParameter("event %v is not supported", event.Type)
	}
}

func newProvisioningStateParser() *provisioningStateParser {
	return &provisioningStateParser{
		baseParser: newBaseParser(backend.Key(provisioningStatePrefix)),
	}
}

type provisioningStateParser struct {
	baseParser
}

func (p *provisioningStateParser) parse(event backend.Event) (types.Resource, error) {
	switch event.Type {
	case types.OpDelete:
		return resourceHeader(event, types.KindProvisioningState, types.V1, 0)
	case types.OpPut:
		r, err := services.UnmarshalProvisioningState(event.Item.Value,
			services.WithExpires(event.Item.Expires),
			services.WithRevision(event.Item.Revision),
		)
		if err != nil {
			return nil, trace.Wrap(err)
		}
		return types.Resource153ToLegacy(r), nil
	default:
		return nil, trace.BadParameter("event %v is not supported", event.Type)
	}
}

func newIntegrationParser() *integrationParser {
	return &integrationParser{
		baseParser: newBaseParser(backend.Key(integrationsPrefix)),
	}
}

type integrationParser struct {
	baseParser
}

func (p *integrationParser) parse(event backend.Event) (types.Resource, error) {
	switch event.Type {
	case types.OpDelete:
		return resourceHeader(event, types.KindIntegration, types.V1, 0)
	case types.OpPut:
		return services.UnmarshalIntegration(event.Item.Value,
			services.WithExpires(event.Item.Expires),
			services.WithRevision(event.Item.Revision),
		)
	default:
		return nil, trace.BadParameter("event %v is not supported", event.Type)
	}
}

func newDiscoveryConfigParser() *discoveryConfigParser {
	return &discoveryConfigParser{
		baseParser: newBaseParser(backend.Key(discoveryConfigPrefix)),
	}
}

type discoveryConfigParser struct {
	baseParser
}

func (p *discoveryConfigParser) parse(event backend.Event) (types.Resource, error) {
	switch event.Type {
	case types.OpDelete:
		return resourceHeader(event, types.KindDiscoveryConfig, types.V1, 0)
	case types.OpPut:
		return services.UnmarshalDiscoveryConfig(event.Item.Value,
			services.WithExpires(event.Item.Expires),
			services.WithRevision(event.Item.Revision),
		)
	default:
		return nil, trace.BadParameter("event %v is not supported", event.Type)
	}
}

func newHeadlessAuthenticationParser(m map[string]string) (*headlessAuthenticationParser, error) {
	var filter types.HeadlessAuthenticationFilter
	if err := filter.FromMap(m); err != nil {
		return nil, trace.Wrap(err)
	}

	return &headlessAuthenticationParser{
		baseParser: newBaseParser(backend.Key(headlessAuthenticationPrefix)),
		filter:     filter,
	}, nil
}

type headlessAuthenticationParser struct {
	baseParser
	filter types.HeadlessAuthenticationFilter
}

func (p *headlessAuthenticationParser) parse(event backend.Event) (types.Resource, error) {
	switch event.Type {
	case types.OpDelete:
		return resourceHeader(event, types.KindHeadlessAuthentication, types.V1, 0)
	case types.OpPut:
		ha, err := unmarshalHeadlessAuthentication(event.Item.Value)
		if err != nil {
			return nil, trace.Wrap(err)
		}
		if !p.filter.Match(ha) {
			return nil, nil
		}
		return ha, nil
	default:
		return nil, trace.BadParameter("event %v is not supported", event.Type)
	}
}

func newAccessListParser() *accessListParser {
	return &accessListParser{
		baseParser: newBaseParser(backend.ExactKey(accessListPrefix)),
	}
}

type accessListParser struct {
	baseParser
}

func (p *accessListParser) parse(event backend.Event) (types.Resource, error) {
	switch event.Type {
	case types.OpDelete:
		return resourceHeader(event, types.KindAccessList, types.V1, 0)
	case types.OpPut:
		return services.UnmarshalAccessList(event.Item.Value,
			services.WithExpires(event.Item.Expires),
			services.WithRevision(event.Item.Revision),
		)
	default:
		return nil, trace.BadParameter("event %v is not supported", event.Type)
	}
}

func newAuditQueryParser() *auditQueryParser {
	return &auditQueryParser{
		baseParser: newBaseParser(backend.Key(AuditQueryPrefix)),
	}
}

type auditQueryParser struct {
	baseParser
}

func (p *auditQueryParser) parse(event backend.Event) (types.Resource, error) {
	switch event.Type {
	case types.OpDelete:
		return resourceHeader(event, types.KindAuditQuery, types.V1, 0)
	case types.OpPut:
		return services.UnmarshalAuditQuery(event.Item.Value,
			services.WithExpires(event.Item.Expires),
		)
	default:
		return nil, trace.BadParameter("event %v is not supported", event.Type)
	}
}

func newSecurityReportParser() *securityReportParser {
	return &securityReportParser{
		baseParser: newBaseParser(backend.Key(SecurityReportPrefix)),
	}
}

type securityReportParser struct {
	baseParser
}

func (p *securityReportParser) parse(event backend.Event) (types.Resource, error) {
	switch event.Type {
	case types.OpDelete:
		return resourceHeader(event, types.KindSecurityReport, types.V1, 0)
	case types.OpPut:
		return services.UnmarshalSecurityReport(event.Item.Value,
			services.WithExpires(event.Item.Expires),
		)
	default:
		return nil, trace.BadParameter("event %v is not supported", event.Type)
	}
}

func newSecurityReportStateParser() *securityReportStateParser {
	return &securityReportStateParser{
		baseParser: newBaseParser(backend.Key(SecurityReportStatePrefix)),
	}
}

type securityReportStateParser struct {
	baseParser
}

func (p *securityReportStateParser) parse(event backend.Event) (types.Resource, error) {
	switch event.Type {
	case types.OpDelete:
		return resourceHeader(event, types.KindSecurityReportState, types.V1, 0)
	case types.OpPut:
		return services.UnmarshalSecurityReportState(event.Item.Value,
			services.WithExpires(event.Item.Expires),
		)
	default:
		return nil, trace.BadParameter("event %v is not supported", event.Type)
	}
}

func newUserLoginStateParser() *userLoginStateParser {
	return &userLoginStateParser{
		baseParser: newBaseParser(backend.Key(userLoginStatePrefix)),
	}
}

type userLoginStateParser struct {
	baseParser
}

func (p *userLoginStateParser) parse(event backend.Event) (types.Resource, error) {
	switch event.Type {
	case types.OpDelete:
		return resourceHeader(event, types.KindUserLoginState, types.V1, 0)
	case types.OpPut:
		return services.UnmarshalUserLoginState(event.Item.Value,
			services.WithExpires(event.Item.Expires),
			services.WithRevision(event.Item.Revision),
		)
	default:
		return nil, trace.BadParameter("event %v is not supported", event.Type)
	}
}

func newAccessListMemberParser() *accessListMemberParser {
	return &accessListMemberParser{
		baseParser: newBaseParser(backend.ExactKey(accessListMemberPrefix)),
	}
}

type accessListMemberParser struct {
	baseParser
}

func (p *accessListMemberParser) parse(event backend.Event) (types.Resource, error) {
	switch event.Type {
	case types.OpDelete:
		accessList, name, err := baseTwoKeys(event.Item.Key)
		if err != nil {
			return nil, trace.Wrap(err)
		}
		return &types.ResourceHeader{
			Kind:    types.KindAccessListMember,
			Version: types.V1,
			Metadata: types.Metadata{
				Name:        name,
				Namespace:   apidefaults.Namespace,
				Description: accessList, // pass access list description field for the cache
			},
		}, nil
	case types.OpPut:
		return services.UnmarshalAccessListMember(event.Item.Value,
			services.WithExpires(event.Item.Expires),
			services.WithRevision(event.Item.Revision),
		)
	default:
		return nil, trace.BadParameter("event %v is not supported", event.Type)
	}
}

func newAccessListReviewParser() *accessListReviewParser {
	return &accessListReviewParser{
		baseParser: newBaseParser(backend.ExactKey(accessListReviewPrefix)),
	}
}

type accessListReviewParser struct {
	baseParser
}

func (p *accessListReviewParser) parse(event backend.Event) (types.Resource, error) {
	switch event.Type {
	case types.OpDelete:
		accessList, name, err := baseTwoKeys(event.Item.Key)
		if err != nil {
			return nil, trace.Wrap(err)
		}
		return &types.ResourceHeader{
			Kind:    types.KindAccessListReview,
			Version: types.V1,
			Metadata: types.Metadata{
				Name:        name,
				Namespace:   apidefaults.Namespace,
				Description: accessList, // pass access list description field for the cache
			},
		}, nil
	case types.OpPut:
		return services.UnmarshalAccessListReview(event.Item.Value,
			services.WithExpires(event.Item.Expires),
			services.WithRevision(event.Item.Revision),
		)
	default:
		return nil, trace.BadParameter("event %v is not supported", event.Type)
	}
}

func newKubeWaitingContainerParser() *kubeWaitingContainerParser {
	return &kubeWaitingContainerParser{
		baseParser: newBaseParser(backend.Key(kubeWaitingContPrefix)),
	}
}

type kubeWaitingContainerParser struct {
	baseParser
}

func (p *kubeWaitingContainerParser) parse(event backend.Event) (types.Resource, error) {
	switch event.Type {
	case types.OpDelete:
		// remove the first separator so no separated parts should be
		// empty strings
		key := string(event.Item.Key)
		if len(key) > 0 && key[0] == backend.Separator {
			key = key[1:]
		}
		parts := strings.Split(key, string(backend.Separator))
		if len(parts) != 6 {
			return nil, trace.BadParameter("malformed key for %s event: %s", types.KindKubeWaitingContainer, event.Item.Key)
		}

		resource, err := kubewaitingcontainer.NewKubeWaitingContainer(
			parts[5],
			&kubewaitingcontainerpb.KubernetesWaitingContainerSpec{
				Username:      parts[1],
				Cluster:       parts[2],
				Namespace:     parts[3],
				PodName:       parts[4],
				ContainerName: parts[5],
				Patch:         []byte("{}"),                       // default to empty patch. It doesn't matter for delete ops.
				PatchType:     kubewaitingcontainer.JSONPatchType, // default to JSON patch. It doesn't matter for delete ops.
			},
		)
		if err != nil {
			return nil, trace.Wrap(err)
		}
		return types.Resource153ToLegacy(resource), nil
	case types.OpPut:
		resource, err := services.UnmarshalKubeWaitingContainer(
			event.Item.Value,
			services.WithExpires(event.Item.Expires),
			services.WithRevision(event.Item.Revision),
		)
		if err != nil {
			return nil, trace.Wrap(err)
		}
		return types.Resource153ToLegacy(resource), nil
	default:
		return nil, trace.BadParameter("event %v is not supported", event.Type)
	}
}

func newAccessMonitoringRuleParser() *AccessMonitoringRuleParser {
	return &AccessMonitoringRuleParser{
		baseParser: newBaseParser(backend.ExactKey(accessMonitoringRulesPrefix)),
	}
}

type AccessMonitoringRuleParser struct {
	baseParser
}

func (p *AccessMonitoringRuleParser) parse(event backend.Event) (types.Resource, error) {
	switch event.Type {
	case types.OpDelete:
		return resourceHeader(event, types.KindAccessMonitoringRule, types.V1, 0)
	case types.OpPut:
		r, err := services.UnmarshalAccessMonitoringRule(event.Item.Value,
			services.WithExpires(event.Item.Expires),
			services.WithRevision(event.Item.Revision),
		)
		if err != nil {
			return nil, trace.Wrap(err)
		}
		return types.Resource153ToLegacy(r), nil
	default:
		return nil, trace.BadParameter("event %v is not supported", event.Type)
	}
}

func newUserNotificationParser() *userNotificationParser {
	return &userNotificationParser{
		baseParser: newBaseParser(backend.Key(notificationsUserSpecificPrefix)),
	}
}

type userNotificationParser struct {
	baseParser
}

func (p *userNotificationParser) parse(event backend.Event) (types.Resource, error) {
	switch event.Type {
	case types.OpDelete:
		// Remove the first separator so none of the separated parts will be
		// empty strings
		key := string(event.Item.Key)
		key = strings.TrimPrefix(key, string(backend.Separator))
		parts := strings.Split(key, string(backend.Separator))
		if len(parts) != 4 {
			return nil, trace.BadParameter("malformed key for %s event: %s", types.KindNotification, event.Item.Key)
		}

		notification := &notificationsv1.Notification{
			Kind:    types.KindNotification,
			Version: types.V1,
			Spec: &notificationsv1.NotificationSpec{
				Username: parts[2],
			},
			Metadata: &headerv1.Metadata{
				Name: parts[3],
			},
		}

		return types.Resource153ToLegacy(notification), nil
	case types.OpPut:
		notification, err := services.UnmarshalNotification(
			event.Item.Value,
			services.WithExpires(event.Item.Expires),
			services.WithRevision(event.Item.Revision))
		if err != nil {
			return nil, trace.Wrap(err)
		}
		return types.Resource153ToLegacy(notification), nil
	default:
		return nil, trace.BadParameter("event %v is not supported", event.Type)
	}
}

func newGlobalNotificationParser() *globalNotificationParser {
	return &globalNotificationParser{
		baseParser: newBaseParser(backend.Key(notificationsGlobalPrefix)),
	}
}

type globalNotificationParser struct {
	baseParser
}

func (p *globalNotificationParser) parse(event backend.Event) (types.Resource, error) {
	switch event.Type {
	case types.OpDelete:
		// Remove the first separator so none of the separated parts will be
		// empty strings
		key := string(event.Item.Key)
		key = strings.TrimPrefix(key, string(backend.Separator))
		// notifications/global/<uuid>
		parts := strings.Split(key, string(backend.Separator))
		if len(parts) != 3 {
			return nil, trace.BadParameter("malformed key for %s event: %s", types.KindGlobalNotification, event.Item.Key)
		}

		globalNotification := &notificationsv1.GlobalNotification{
			Kind:    types.KindGlobalNotification,
			Version: types.V1,
			Spec: &notificationsv1.GlobalNotificationSpec{
				Notification: &notificationsv1.Notification{
					Spec: &notificationsv1.NotificationSpec{},
				},
			},
			Metadata: &headerv1.Metadata{
				Name: parts[2],
			},
		}

		return types.Resource153ToLegacy(globalNotification), nil
	case types.OpPut:
		globalNotification, err := services.UnmarshalGlobalNotification(
			event.Item.Value,
			services.WithExpires(event.Item.Expires),
			services.WithRevision(event.Item.Revision))
		if err != nil {
			return nil, trace.Wrap(err)
		}
		return types.Resource153ToLegacy(globalNotification), nil
	default:
		return nil, trace.BadParameter("event %v is not supported", event.Type)
	}
}

func newBotInstanceParser() *botInstanceParser {
	return &botInstanceParser{
		baseParser: newBaseParser(backend.Key(botInstancePrefix)),
	}
}

type botInstanceParser struct {
	baseParser
}

func (p *botInstanceParser) parse(event backend.Event) (types.Resource, error) {
	switch event.Type {
	case types.OpDelete:
		// Remove the first separator so none of the separated parts will be
		// empty strings
		key := string(event.Item.Key)
		key = strings.TrimPrefix(key, string(backend.Separator))

		// bot_instance/<1: bot name>/<2: uuid>
		parts := strings.Split(key, string(backend.Separator))
		if len(parts) != 3 {
			return nil, trace.BadParameter("malformed key for %s event: %s", types.KindBotInstance, event.Item.Key)
		}

		botInstance := &machineidv1.BotInstance{
			Kind:    types.KindBotInstance,
			Version: types.V1,
			Spec: &machineidv1.BotInstanceSpec{
				BotName:    parts[1],
				InstanceId: parts[2],
			},
			Metadata: &headerv1.Metadata{
				Name: parts[2],
			},
		}

		return types.Resource153ToLegacy(botInstance), nil
	case types.OpPut:
		botInstance, err := services.UnmarshalBotInstance(
			event.Item.Value,
			services.WithExpires(event.Item.Expires),
			services.WithRevision(event.Item.Revision))
		if err != nil {
			return nil, trace.Wrap(err)
		}
		return types.Resource153ToLegacy(botInstance), nil
	default:
		return nil, trace.BadParameter("event %v is not supported", event.Type)
	}
}

func newInstanceParser() *instanceParser {
	return &instanceParser{
		baseParser: newBaseParser(backend.Key(instancePrefix)),
	}
}

type instanceParser struct {
	baseParser
}

func (p *instanceParser) parse(event backend.Event) (types.Resource, error) {
	switch event.Type {
	case types.OpDelete:
		return resourceHeader(event, types.KindInstance, types.V1, 0)
	case types.OpPut:
		instance, err := generic.FastUnmarshal[*types.InstanceV1](event.Item)
		if err != nil {
			return nil, trace.Wrap(err)
		}
		return instance, nil
	default:
		return nil, trace.BadParameter("event %v is not supported", event.Type)
	}
}

func newStaticHostUserParser() *staticHostUserParser {
	return &staticHostUserParser{
		baseParser: newBaseParser(backend.Key(staticHostUserPrefix)),
	}
}

type staticHostUserParser struct {
	baseParser
}

func (p *staticHostUserParser) parse(event backend.Event) (types.Resource, error) {
	switch event.Type {
	case types.OpDelete:
		return resourceHeader(event, types.KindStaticHostUser, types.V1, 0)
	case types.OpPut:
		resource, err := services.UnmarshalProtoResource[*userprovisioningpb.StaticHostUser](
			event.Item.Value,
			services.WithExpires(event.Item.Expires),
			services.WithRevision(event.Item.Revision),
		)
		if err != nil {
			return nil, trace.Wrap(err)
		}
		return types.Resource153ToLegacy(resource), nil
	default:
		return nil, trace.BadParameter("event %v is not supported", event.Type)
	}
}

func resourceHeader(event backend.Event, kind, version string, offset int) (types.Resource, error) {
	name, err := base(event.Item.Key, offset)
	if err != nil {
		return nil, trace.Wrap(err)
	}
	return &types.ResourceHeader{
		Kind:    kind,
		Version: version,
		Metadata: types.Metadata{
			Name:      string(name),
			Namespace: apidefaults.Namespace,
		},
	}, nil
}

func resourceHeaderWithTemplate(event backend.Event, hdr types.ResourceHeader, offset int) (types.Resource, error) {
	name, err := base(event.Item.Key, offset)
	if err != nil {
		return nil, trace.Wrap(err)
	}
	return &types.ResourceHeader{
		Kind:    hdr.Kind,
		SubKind: hdr.SubKind,
		Version: hdr.Version,
		Metadata: types.Metadata{
			Name:      string(name),
			Namespace: apidefaults.Namespace,
		},
	}, nil
}

// WaitForEvent waits for the event matched by the specified event matcher in the given watcher.
func WaitForEvent(ctx context.Context, watcher types.Watcher, m EventMatcher, clock clockwork.Clock) (types.Resource, error) {
	tick := clock.NewTicker(defaults.WebHeadersTimeout)
	defer tick.Stop()

	select {
	case event := <-watcher.Events():
		if event.Type != types.OpInit {
			return nil, trace.BadParameter("expected init event, got %v instead", event.Type)
		}
	case <-watcher.Done():
		// Watcher closed, probably due to a network error.
		return nil, trace.ConnectionProblem(watcher.Error(), "watcher is closed")
	case <-tick.Chan():
		return nil, trace.LimitExceeded("timed out waiting for initialize event")
	}

	for {
		select {
		case event := <-watcher.Events():
			res, err := m.Match(event)
			if err == nil {
				return res, nil
			}
			if !trace.IsCompareFailed(err) {
				logrus.WithError(err).Debug("Failed to match event.")
			}
		case <-watcher.Done():
			// Watcher closed, probably due to a network error.
			return nil, trace.ConnectionProblem(watcher.Error(), "watcher is closed")
		case <-tick.Chan():
			return nil, trace.LimitExceeded("timed out waiting for event")
		}
	}
}

func newDeviceParser() *deviceParser {
	return &deviceParser{
		baseParser: newBaseParser(backend.Key(devicetrust.DevicesIDPrefix...)),
	}
}

type deviceParser struct {
	baseParser
}

func (p *deviceParser) parse(event backend.Event) (types.Resource, error) {
	switch event.Type {
	case types.OpDelete:
		name, err := base(event.Item.Key, 0 /* offset */)
		if err != nil {
			return nil, trace.Wrap(err)
		}
		device := &types.DeviceV1{
			ResourceHeader: types.ResourceHeader{
				Kind:    types.KindDevice,
				Version: types.V1,
				Metadata: types.Metadata{
					Name: string(name),
				},
			},
		}
		return device, nil
	case types.OpPut:
		device, err := services.UnmarshalDeviceFromBackendItem(event.Item)
		if err != nil {
			return nil, trace.Wrap(err)
		}
		// [devicepb.Device] doesn't satisfy types.Resource interface or Resource153 interface,
		// so we need to convert it to types.DeviceV1 so it satisfy types.Resource interface.
		dev := types.DeviceToResource(device)
		// Set the expires and revision fields.
		dev.SetExpiry(event.Item.Expires)
		dev.SetRevision(event.Item.Revision)
		return dev, nil
	default:
		return nil, trace.BadParameter("event %v is not supported", event.Type)
	}
}

func newAccessGraphSecretPrivateKeyParser() *accessGraphSecretPrivateKeyParser {
	return &accessGraphSecretPrivateKeyParser{
		baseParser: newBaseParser(backend.Key(privateKeysPrefix)),
	}
}

type accessGraphSecretPrivateKeyParser struct {
	baseParser
}

func (p *accessGraphSecretPrivateKeyParser) parse(event backend.Event) (types.Resource, error) {
	switch event.Type {
	case types.OpDelete:
		deviceID, name, err := baseTwoKeys(event.Item.Key)
		if err != nil {
			return nil, trace.Wrap(err)
		}

		privateKey := &accessgraphsecretsv1pb.PrivateKey{
			Kind:    types.KindAccessGraphSecretPrivateKey,
			Version: types.V1,
			Metadata: &headerv1.Metadata{
				Name: name,
			},
			Spec: &accessgraphsecretsv1pb.PrivateKeySpec{
				DeviceId: deviceID,
			},
		}

		return types.Resource153ToLegacy(privateKey), nil
	case types.OpPut:
		pk, err := services.UnmarshalAccessGraphPrivateKey(
			event.Item.Value,
			services.WithExpires(event.Item.Expires),
			services.WithRevision(event.Item.Revision))
		if err != nil {
			return nil, trace.Wrap(err)
		}
		return types.Resource153ToLegacy(pk), nil
	default:
		return nil, trace.BadParameter("event %v is not supported", event.Type)
	}
}

func newAccessGraphSecretAuthorizedKeyParser() *accessGraphSecretAuthorizedKeyParser {
	return &accessGraphSecretAuthorizedKeyParser{
		baseParser: newBaseParser(backend.Key(authorizedKeysPrefix)),
	}
}

type accessGraphSecretAuthorizedKeyParser struct {
	baseParser
}

func (p *accessGraphSecretAuthorizedKeyParser) parse(event backend.Event) (types.Resource, error) {
	switch event.Type {
	case types.OpDelete:
		hostID, name, err := baseTwoKeys(event.Item.Key)
		if err != nil {
			return nil, trace.Wrap(err)
		}

		authorizedKey := &accessgraphsecretsv1pb.AuthorizedKey{
			Kind:    types.KindAccessGraphSecretAuthorizedKey,
			Version: types.V1,
			Metadata: &headerv1.Metadata{
				Name: name,
			},
			Spec: &accessgraphsecretsv1pb.AuthorizedKeySpec{
				HostId: hostID,
			},
		}

		return types.Resource153ToLegacy(authorizedKey), nil
	case types.OpPut:
		ak, err := services.UnmarshalAccessGraphAuthorizedKey(
			event.Item.Value,
			services.WithExpires(event.Item.Expires),
			services.WithRevision(event.Item.Revision))
		if err != nil {
			return nil, trace.Wrap(err)
		}
		return types.Resource153ToLegacy(ak), nil
	default:
		return nil, trace.BadParameter("event %v is not supported", event.Type)
	}
}

// Match matches the specified resource event by applying itself
func (r EventMatcherFunc) Match(event types.Event) (types.Resource, error) {
	return r(event)
}

// EventMatcherFunc matches the specified resource event.
// Implements EventMatcher
type EventMatcherFunc func(types.Event) (types.Resource, error)

// EventMatcher matches a specific resource event
type EventMatcher interface {
	// Match matches the specified event.
	// Returns the matched resource if successful.
	// Returns trace.CompareFailedError for no match.
	Match(types.Event) (types.Resource, error)
}

// base returns last element delimited by separator, index is
// is an index of the key part to get counting from the end
func base(key []byte, offset int) ([]byte, error) {
	parts := bytes.Split(key, []byte{backend.Separator})
	if len(parts) < offset+1 {
		return nil, trace.NotFound("failed parsing %v", string(key))
	}
	return parts[len(parts)-offset-1], nil
}

// baseTwoKeys returns two last keys
func baseTwoKeys(key []byte) (string, string, error) {
	parts := bytes.Split(key, []byte{backend.Separator})
	if len(parts) < 2 {
		return "", "", trace.NotFound("failed parsing %v", string(key))
	}
	return string(parts[len(parts)-2]), string(parts[len(parts)-1]), nil
}

func newAccessGraphSettingsParser() *accessGraphSettingsParser {
	return &accessGraphSettingsParser{
		baseParser: newBaseParser(backend.Key(clusterConfigPrefix, accessGraphSettingsPrefix)),
	}
}

type accessGraphSettingsParser struct {
	baseParser
}

func (p *accessGraphSettingsParser) parse(event backend.Event) (types.Resource, error) {
	switch event.Type {
	case types.OpDelete:
		h, err := resourceHeader(event, types.KindAccessGraphSettings, types.V1, 0)
		if err != nil {
			return nil, trace.Wrap(err)
		}
		h.SetName(types.MetaNameAccessGraphSettings)
		return h, nil
	case types.OpPut:
		settings, err := services.UnmarshalAccessGraphSettings(
			event.Item.Value,
			services.WithExpires(event.Item.Expires),
			services.WithRevision(event.Item.Revision),
		)
		if err != nil {
			return nil, trace.Wrap(err)
		}
		return types.Resource153ToLegacy(settings), nil
	default:
		return nil, trace.BadParameter("event %v is not supported", event.Type)
	}
}

func newSPIFFEFederationParser() *spiffeFederationParser {
	return &spiffeFederationParser{
		baseParser: newBaseParser(backend.Key(spiffeFederationPrefix)),
	}
}

type spiffeFederationParser struct {
	baseParser
}

func (p *spiffeFederationParser) parse(event backend.Event) (types.Resource, error) {
	switch event.Type {
	case types.OpDelete:
		return resourceHeader(event, types.KindSPIFFEFederation, types.V1, 0)
	case types.OpPut:
		federation, err := services.UnmarshalSPIFFEFederation(
			event.Item.Value,
			services.WithExpires(event.Item.Expires),
			services.WithRevision(event.Item.Revision))
		if err != nil {
			return nil, trace.Wrap(err, "unmarshalling resource from event")
		}
		return types.Resource153ToLegacy(federation), nil
	default:
		return nil, trace.BadParameter("event %v is not supported", event.Type)
	}
}<|MERGE_RESOLUTION|>--- conflicted
+++ resolved
@@ -227,13 +227,10 @@
 			parser = newAccessGraphSettingsParser()
 		case types.KindSPIFFEFederation:
 			parser = newSPIFFEFederationParser()
-<<<<<<< HEAD
+		case types.KindStaticHostUser:
+			parser = newStaticHostUserParser()
 		case types.KindProvisioningState:
 			parser = newProvisioningStateParser()
-=======
-		case types.KindStaticHostUser:
-			parser = newStaticHostUserParser()
->>>>>>> a47041bd
 		default:
 			if watch.AllowPartialSuccess {
 				continue
