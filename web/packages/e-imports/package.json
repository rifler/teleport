--- conflicted
+++ resolved
@@ -8,14 +8,11 @@
     "@nivo/bar": "^0.83.0",
     "@stripe/react-stripe-js": "^1.16.5",
     "@stripe/stripe-js": "^1.48.0",
-<<<<<<< HEAD
-    "d3-dag": "^1.0.0-ts4"
-=======
     "@uiw/codemirror-themes": "^4.21.20",
     "@uiw/react-codemirror": "^4.21.20",
     "d3-time-format": "^4.1.0",
     "d3-scale": "^4.0.2",
-    "react-highlight": "^0.15.0"
->>>>>>> f4ad442b
+    "react-highlight": "^0.15.0",
+    "d3-dag": "^1.0.0-ts4"
   }
 }